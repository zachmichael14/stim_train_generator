--- conflicted
+++ resolved
@@ -1,147 +1,129 @@
-<<<<<<< HEAD
-# Seáñez Lab Stim Train Visualizer and Executor
-
-# Seáñez Lab Stim Train Visualizer and Executor
-
-## Table of Contents
-- [Overview](#overview)
-- [Hardware Requirements](#hardware-requirements)
-- [Project Organization](#project-organization)
-  - [General Data Flow](#general-data-flow)
-- [Challenges](#challenges)
-  - [Hardware Challenges](#hardware-challenges)
-  - [Implementation Challenges](#implementation-challenges)
-    - [User Input Validation](#user-input-validation)
-    - [Communication Synchronicity and Timing](#communication-synchronicity-and-timing)
-- [Progress](#progress)
-- [Current Work](#current-work)
-- [Next Steps](#next-steps)
-- [Design Questions](#design-questions)
-
-## Overview
-The goal of this project is to allow users to create, visualize, and edit stimulation paradigms in an intuitive manner. The interface allows users to create and visualize stim trains on up to 8 channels using various functions to generate stimulation parameters (amplitude, frequency, duration, etc.). This application includes the ability to use custom functions for parameter generation, write generated stim train to a CSV file, and execute stim trains read from CSVs.
-
-## Hardware Requirements:
-- Digitimer DS8R stimulator
-- Digitimer D188 8-channel switcher
-- NI-DAQ USB-6001 (DAQ)
-- Raspberry Pi Pico
-
-## Project Organization
-The code in this application is broadly categorized into five main parts:
-    1. GUI
-    2. Train Data Manager
-    3. Stim Train Plotter
-    4. Stimulation Executor
-    5. Hardware Interfaces
-
-### General Data Flow
-The user enters stim train parameters into the GUI which sends the info to the data manager. The manager acts as a link between the GUI, the plotter, and the executor. The plotter allows users to visualize and modify this data (ex., adding/deleting pulses), and informs the manager when these changes occur. When editing is finished, the executor pulls in the manager's updated data and utilizes the hardware interfaces to execute the user-created stim train.
-
-## Challenges
-### Hardware Challenges
-In the current configuration, the D188 and DS8R have two main ways to interact with them programatically: the DAQ and the Pico. 
-
-Ideally, there is only one device with which the application needs to communicate for simplicity/latency sake, but each device poses unique challenges:
-    - The USB-6001 model DAQ only has counter input functionality, meaning its output timing is limited for HF triggering.
-    - The Pico is fast enough for HF, but it lacks true digital-to-analog functionality, so it isn't suitable for setting the DS8R's amplitude.
-        -Additionally, the Pico's +3.3V max output is shy of the +10V input required of the DS8R.
-        
-### Implementation Challenges
-Despite the above Pico limitations, it does offer PWM, which can approximate an analog output. 
-
-In light of this, a PWM output was configured for the Pico and that output was hooked up to the DAQ, which amplified the signal and wrote it to the DS8R via the DAQ's analog output pin. While this can work, the nature of the Pico's PWM output signal is far too erratic for use without additional methods to smooth out the voltage before it's read by the DAQ.
-    - Possible solutions:
-        1. An RC low-pass filter between the Pico and the DAQ seems to be common for smoothing out PWM voltage output.
-        2. A DAC BoB for the Pico to stablize its output voltage. While most of these seem to have a +5V limitation, the DAQ can still be used as a pseudo-amplifier.
-        3. Omit the DAQ entirely and use an op-amp with an external power source.
-
-In lieu of additional circuitry, a combination of the DAQ and Pico is used here, with the Pico serving primarily as an HF stimulation trigger. The previous implementation of the Pico's firmware only has triggering capability, so new firmware was written. This new firmware lays the groundwork for allowing for stimulation control by the Pico only, pending a solution to the problem above.
-
-#### User Input Validation
-The first main challenge was the complexity of possible inputs and subsequent validation. 
-
-Ideally, a single, intuitive interface manages all this complexity, which is both convenient for the user and can help simplify code maintenance. As such, the UI needed to be robust enough to handle the specification of both conventional and HF stimulation paradigms in addition to F-wave examination, recruitment curves, and any future experimental conditions. Ensuring the values input by the user are valid and logical poses special challenges when logic is conditional to this extent.
-
-In response to this, the GUI allows for constant values and linearly spaced values, but also allows for the definition and reuse of custom functions for parameter generation. Custom functions afford flexibility for future experimental designs and ensure previous F-wave and RC stimulation paradigms are still possible, even on multiple channels.
-
-#### Communication Synchronicity and Timing
-The next challenge to solve was synchronous communication between components, and determining expected behavior for timing conflicts when they do occur.
-
-Many of these challenges involve handling valid, but illogical, user-entered values. For example, how should the application respond if the user requests a 60 Hz pulse for 10ms, since 10ms is too short to complete even a single period of a 60 Hz pulse? In this case, the application adheres to the specified pulse duration in order to avoid offsetting all future pulse by *n* ms. 
-
-Additional data synchronicity challenges are posed by the communication between the manager, plotter, and executor.
-
-# Progress
-Overall, the project is ~70% finished, not including integration into the analog streaming codebase.
-
-The core functionality for conventioal stimulation is functional, however. Currently, it's possible to use the front end to generate a CSV of stimulation parameters, load that CSV into the executor, and execute the generated stim train using the DAQ. Though this requires manual linkage of the components, it's can attain millisecond accuracy in timing tests with durations as low as 5 ms and frequencies as high as 500 Hz.
-
-## Current Work
-The current goal is to finish the tasks for the individual components outlined below, then integrate the application into the analog streaming codebase. There aren't currently any glaring obstacles to integration, but specific features with regard to conditional stimulation based on EMG/IMU biofeedback will need to be discussed.
-
-    1. GUI: ~66% finished.
-        - All current infrastructure/signaling is finished, pending:
-            - Define and conditionally display widgets for custom functions. This is the bulk of the remaining GUI work.
-            - Give users the option to specify:
-                - Loop stim train or quit when finished (in the case of RC, F-wave)
-                - Rest amplitude (instead of returning to 0, return to *n* mA for participant tolerability)
-                - The DS8R's V:mA conversion factor (if necessary)
-
-    2. Data Manager: ~95% finished
-        - May need changes as requirements change, but currently needed features are finished
-
-    3. Stim Train Plotter: ~25% finished
-        - Pan, zoom,
-        - Right click to add/delete stims
-        - Double left click to edit values (amplitude, frequency, duration)
-        - Click-and-drag left/right to adjust duration
-        - Notify manager of modifications
-
-    4. Stimulation Executor: ~80% finished
-        - DAQ stim train execution is finished (i.e., read in CSV and call DAQ commands accordingly)
-        - Pico execution is mostly finished, but still needs commands for:
-            - Beginning and halting execution
-            - Adding/removing stored parameters
-            - Live updates to parameters
-
-    5. Hardware Interfaces: 90% finished
-        - DAQ interface is finished
-        - Pico firmware requires:
-            - Store array of train parameters in RAM
-            - Commands for:
-                - Beginning and halting execution
-                - Adding/removing stored parameters
-                - Live updates to parameters
-
-## Next steps,
-After completion of the above, integration begins. Integrating this part of front end into the current code will be the most challening part.
-The hardware interfaces don't require integration and all of the signaling to this application is internal, so it should function more or less as unit once it's dropeed in. 
-
-After this is integrated into the analog streaming code base, Rod and I will need to get together to ensure the HF functionality works, which I suspect that will be its own mini project.
-
-## Design Questions
-- Is the goal of the plotter visualize *where* in the stim train the current stimuation is (as in Guitar Hero/sheet music), or just visualize/edit stim train?
-
-- Is the DS8R's conversion factor expected to change (10V=1000mA)?
-
-- How fast would parameters be expected to change? For example, when doing HF, it's not the amplitude or channel that changes rapidly necessarily (and even then, the frequency doesn't change rapidly, it just needs to send the trigger signal rapidly)?
-- When two channels overlap and pulses need to be interleaved, the D188 needs to alternate back and forth rapidly, so how long should it stim on each channel before swithcing to the next? 1 ms, 1 period? If it's just a single pulse and then switch, it seems like frequency would be more or less a function of the number of active channels.
-
-
-- Some of the general speed is hindered by more front end work. PRovindg more freedom to the user requires more validation and discipline to ensure data integrity and a smooth user experience. There is always the trade off between hard coding values and creating flexible applications in that hard coding values are faster and easier at the time by limit modularity and reuse. The deccsion i make are more long term focused, both in the sense of providin applications that allow for future flexibility but are also easier to maintain for other people.
-=======
-The goal of this project is to add the ability to stimulate across multiple channels using the D188 channel switcher and the DS8R stimulator.
-
-In the current configuration, the D188 has two main ways to interact with it programatically: the NIDAQ (DAQ) and the Raspberry Pi Pico.
-
-The DAQ was hooked up originally, but the USB-6001 model lacks a "counter out" functionality, meaning it isn't suitable for HF triggering.
-
-Firmware was written for the Pico, but it lacks digital-to-analog functionality, so PWM was used instead to approximate an analog output.
-Since the Pico's +3.3V max output is shy of the +10V input required of the DS8R, the Pico's PWM pin was hooked up to the DAQ, which read the Pico's input
-and wrote a scaled up output to its own analog pin, which was sent to the DS8R. However, without additioanal methods to smooth out the Pico's PWM output, the voltage is too erratic.
-
-Instead, a combination will be used. The DAQ should work for convential stimulation, and the pico will continue to serve HF stimulation. 
-The next challeng to solve becomes communication between the device. For example, if HF is to be used, will the Pico also control channel swithcing? If not, ensuring the code times switching is paramount.
-
->>>>>>> 2b9a50e6
+# Seáñez Lab Stim Train Visualizer and Executor
+
+## Table of Contents
+- [Overview](#overview)
+- [Hardware Requirements](#hardware-requirements)
+- [Project Organization](#project-organization)
+  - [General Data Flow](#general-data-flow)
+- [Challenges](#challenges)
+  - [Hardware Challenges](#hardware-challenges)
+  - [Implementation Challenges](#implementation-challenges)
+    - [User Input Validation](#user-input-validation)
+    - [Communication Synchronicity and Timing](#communication-synchronicity-and-timing)
+- [Progress](#progress)
+- [Current Work](#current-work)
+- [Next Steps](#next-steps)
+- [Design Questions](#design-questions)
+
+## Overview
+The goal of this project is to allow users to create, visualize, and edit stimulation paradigms in an intuitive manner. The interface allows users to create and visualize stim trains on up to 8 channels using various functions to generate stimulation parameters (amplitude, frequency, duration, etc.). This application includes the ability to use custom functions for parameter generation, write generated stim train to a CSV file, and execute stim trains read from CSVs.
+
+## Hardware Requirements:
+- Digitimer DS8R stimulator
+- Digitimer D188 8-channel switcher
+- NI-DAQ USB-6001 (DAQ)
+- Raspberry Pi Pico
+
+## Project Organization
+The code in this application is broadly categorized into five main parts:
+    1. GUI
+    2. Train Data Manager
+    3. Stim Train Plotter
+    4. Stimulation Executor
+    5. Hardware Interfaces
+
+### General Data Flow
+The user enters stim train parameters into the GUI which sends the info to the data manager. The manager acts as a link between the GUI, the plotter, and the executor. The plotter allows users to visualize and modify this data (ex., adding/deleting pulses), and informs the manager when these changes occur. When editing is finished, the executor pulls in the manager's updated data and utilizes the hardware interfaces to execute the user-created stim train.
+
+## Challenges
+### Hardware Challenges
+In the current configuration, the D188 and DS8R have two main ways to interact with them programatically: the DAQ and the Pico. 
+
+Ideally, there is only one device with which the application needs to communicate for simplicity/latency sake, but each device poses unique challenges:
+    - The USB-6001 model DAQ only has counter input functionality, meaning its output timing is limited for HF triggering.
+    - The Pico is fast enough for HF, but it lacks true digital-to-analog functionality, so it isn't suitable for setting the DS8R's amplitude.
+        -Additionally, the Pico's +3.3V max output is shy of the +10V input required of the DS8R.
+        
+### Implementation Challenges
+Despite the above Pico limitations, it does offer PWM, which can approximate an analog output. 
+
+In light of this, a PWM output was configured for the Pico and that output was hooked up to the DAQ, which amplified the signal and wrote it to the DS8R via the DAQ's analog output pin. While this can work, the nature of the Pico's PWM output signal is far too erratic for use without additional methods to smooth out the voltage before it's read by the DAQ.
+    - Possible solutions:
+        1. An RC low-pass filter between the Pico and the DAQ seems to be common for smoothing out PWM voltage output.
+        2. A DAC BoB for the Pico to stablize its output voltage. While most of these seem to have a +5V limitation, the DAQ can still be used as a pseudo-amplifier.
+        3. Omit the DAQ entirely and use an op-amp with an external power source.
+
+In lieu of additional circuitry, a combination of the DAQ and Pico is used here, with the Pico serving primarily as an HF stimulation trigger. The previous implementation of the Pico's firmware only has triggering capability, so new firmware was written. This new firmware lays the groundwork for allowing for stimulation control by the Pico only, pending a solution to the problem above.
+
+#### User Input Validation
+The first main challenge was the complexity of possible inputs and subsequent validation. 
+
+Ideally, a single, intuitive interface manages all this complexity, which is both convenient for the user and can help simplify code maintenance. As such, the UI needed to be robust enough to handle the specification of both conventional and HF stimulation paradigms in addition to F-wave examination, recruitment curves, and any future experimental conditions. Ensuring the values input by the user are valid and logical poses special challenges when logic is conditional to this extent.
+
+In response to this, the GUI allows for constant values and linearly spaced values, but also allows for the definition and reuse of custom functions for parameter generation. Custom functions afford flexibility for future experimental designs and ensure previous F-wave and RC stimulation paradigms are still possible, even on multiple channels.
+
+#### Communication Synchronicity and Timing
+The next challenge to solve was synchronous communication between components, and determining expected behavior for timing conflicts when they do occur.
+
+Many of these challenges involve handling valid, but illogical, user-entered values. For example, how should the application respond if the user requests a 60 Hz pulse for 10ms, since 10ms is too short to complete even a single period of a 60 Hz pulse? In this case, the application adheres to the specified pulse duration in order to avoid offsetting all future pulse by *n* ms. 
+
+Additional data synchronicity challenges are posed by the communication between the manager, plotter, and executor.
+
+# Progress
+Overall, the project is ~70% finished, not including integration into the analog streaming codebase.
+
+The core functionality for conventioal stimulation is functional, however. Currently, it's possible to use the front end to generate a CSV of stimulation parameters, load that CSV into the executor, and execute the generated stim train using the DAQ. Though this requires manual linkage of the components, it's can attain millisecond accuracy in timing tests with durations as low as 5 ms and frequencies as high as 500 Hz.
+
+## Current Work
+The current goal is to finish the tasks for the individual components outlined below, then integrate the application into the analog streaming codebase. There aren't currently any glaring obstacles to integration, but specific features with regard to conditional stimulation based on EMG/IMU biofeedback will need to be discussed.
+
+    1. GUI: ~66% finished.
+        - All current infrastructure/signaling is finished, pending:
+            - Define and conditionally display widgets for custom functions. This is the bulk of the remaining GUI work.
+            - Give users the option to specify:
+                - Loop stim train or quit when finished (in the case of RC, F-wave)
+                - Rest amplitude (instead of returning to 0, return to *n* mA for participant tolerability)
+                - The DS8R's V:mA conversion factor (if necessary)
+
+    2. Data Manager: ~95% finished
+        - May need changes as requirements change, but currently needed features are finished
+
+    3. Stim Train Plotter: ~25% finished
+        - Pan, zoom,
+        - Right click to add/delete stims
+        - Double left click to edit values (amplitude, frequency, duration)
+        - Click-and-drag left/right to adjust duration
+        - Notify manager of modifications
+
+    4. Stimulation Executor: ~80% finished
+        - DAQ stim train execution is finished (i.e., read in CSV and call DAQ commands accordingly)
+        - Pico execution is mostly finished, but still needs commands for:
+            - Beginning and halting execution
+            - Adding/removing stored parameters
+            - Live updates to parameters
+
+    5. Hardware Interfaces: 90% finished
+        - DAQ interface is finished
+        - Pico firmware requires:
+            - Store array of train parameters in RAM
+            - Commands for:
+                - Beginning and halting execution
+                - Adding/removing stored parameters
+                - Live updates to parameters
+
+## Next steps,
+After completion of the above, integration begins. Integrating this part of front end into the current code will be the most challening part.
+The hardware interfaces don't require integration and all of the signaling to this application is internal, so it should function more or less as unit once it's dropeed in. 
+
+After this is integrated into the analog streaming code base, Rod and I will need to get together to ensure the HF functionality works, which I suspect that will be its own mini project.
+
+## Design Questions
+- Is the goal of the plotter visualize *where* in the stim train the current stimuation is (as in Guitar Hero/sheet music), or just visualize/edit stim train?
+
+- Is the DS8R's conversion factor expected to change (10V=1000mA)?
+
+- How fast would parameters be expected to change? For example, when doing HF, it's not the amplitude or channel that changes rapidly necessarily (and even then, the frequency doesn't change rapidly, it just needs to send the trigger signal rapidly)?
+- When two channels overlap and pulses need to be interleaved, the D188 needs to alternate back and forth rapidly, so how long should it stim on each channel before swithcing to the next? 1 ms, 1 period? If it's just a single pulse and then switch, it seems like frequency would be more or less a function of the number of active channels.
+
+
+- Some of the general speed is hindered by more front end work. PRovindg more freedom to the user requires more validation and discipline to ensure data integrity and a smooth user experience. There is always the trade off between hard coding values and creating flexible applications in that hard coding values are faster and easier at the time by limit modularity and reuse. The deccsion i make are more long term focused, both in the sense of providin applications that allow for future flexibility but are also easier to maintain for other people.